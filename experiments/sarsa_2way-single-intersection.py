import argparse
import os
import sys
import pandas as pd
from datetime import datetime

if 'SUMO_HOME' in os.environ:
    tools = os.path.join(os.environ['SUMO_HOME'], 'tools')
    sys.path.append(tools)
else:
    sys.exit("Please declare the environment variable 'SUMO_HOME'")

import traci
from sumo_rl.util.gen_route import write_route_file
from sumo_rl.environment.env import SumoEnvironment
from sumo_rl.agents.sarsa_lambda import TrueOnlineSarsaLambda


if __name__ == '__main__':

    prs = argparse.ArgumentParser(formatter_class=argparse.ArgumentDefaultsHelpFormatter,
                                  description="""SarsaLambda Single-Intersection""")
<<<<<<< HEAD
    prs.add_argument("-route", dest="route", type=str, default='nets/2way-single-intersection/single-intersection-vhvh.rou.xml', help="Route definition xml file.\n")
    prs.add_argument("-a", dest="alpha", type=float, default=0.0001, required=False, help="Alpha learning rate.\n")
    prs.add_argument("-g", dest="gamma", type=float, default=0.99, required=False, help="Gamma discount rate.\n")
    prs.add_argument("-e", dest="epsilon", type=float, default=0.05, required=False, help="Epsilon.\n")
=======
    prs.add_argument("-route", dest="route", type=str, default='nets/2way-single-intersection/single-intersection-gen.rou.xml', help="Route definition xml file.\n")
    prs.add_argument("-a", dest="alpha", type=float, default=0.001, required=False, help="Alpha learning rate.\n")
    prs.add_argument("-g", dest="gamma", type=float, default=0.95, required=False, help="Gamma discount rate.\n")
    prs.add_argument("-e", dest="epsilon", type=float, default=0.05, required=False, help="Epsilon.\n")
    prs.add_argument("-lamb", dest="lamb", type=float, default=0.9, required=False, help="Lambda.\n")
>>>>>>> 2a47cca5
    prs.add_argument("-mingreen", dest="min_green", type=int, default=5, required=False, help="Minimum green time.\n")
    prs.add_argument("-maxgreen", dest="max_green", type=int, default=50, required=False, help="Maximum green time.\n")
    prs.add_argument("-gui", action="store_true", default=False, help="Run with visualization on SUMO.\n")
    prs.add_argument("-fixed", action="store_true", default=False, help="Run with fixed timing traffic signals.\n")
    prs.add_argument("-s", dest="seconds", type=int, default=400000, required=False, help="Number of simulation seconds.\n")
    prs.add_argument("-runs", dest="runs", type=int, default=1, help="Number of runs.\n")
    args = prs.parse_args()
    experiment_time = str(datetime.now()).split('.')[0]
    out_csv = 'outputs/2way-single-intersection/sarsa_lambda{}'.format(args.lamb)

    write_route_file('nets/2way-single-intersection/single-intersection-gen.rou.xml', 400000, 100000)

    env = SumoEnvironment(net_file='nets/2way-single-intersection/single-intersection.net.xml',
                          single_agent=True,
                          route_file=args.route,
                          out_csv_name=out_csv,
                          use_gui=args.gui,
                          num_seconds=args.seconds,
                          min_green=args.min_green,
                          max_green=args.max_green,
                          max_depart_delay=0,
                          time_to_load_vehicles=120,
                          phases=[
                            traci.trafficlight.Phase(32, "GGrrrrGGrrrr"),  
                            traci.trafficlight.Phase(2, "yyrrrryyrrrr"),
                            traci.trafficlight.Phase(32, "rrGrrrrrGrrr"),   
                            traci.trafficlight.Phase(2, "rryrrrrryrrr"),
                            traci.trafficlight.Phase(32, "rrrGGrrrrGGr"),   
                            traci.trafficlight.Phase(2, "rrryyrrrryyr"),
                            traci.trafficlight.Phase(32, "rrrrrGrrrrrG"), 
                            traci.trafficlight.Phase(2, "rrrrryrrrrry")
                            ])

    agent = TrueOnlineSarsaLambda(env.observation_space, env.action_space, alpha=args.alpha, gamma=args.gamma, epsilon=args.epsilon, lamb=args.lamb)
    for run in range(1, args.runs+1):
        obs = env.reset()
<<<<<<< HEAD
        agent = TrueOnlineSarsaLambda(env.observation_space, env.action_space, alpha=args.alpha, gamma=args.gamma, epsilon=args.epsilon, fourier_order=21)
        
=======
        agent.reset()

>>>>>>> 2a47cca5
        done = False
        if args.fixed:
            while not done:
                _, _, done, _ = env.step({})
        else:
            while not done:
                action = agent.act(agent.get_features(obs))

                next_obs, r, done, _ = env.step(action=action)

                agent.learn(state=obs, action=action, reward=r, next_state=next_obs, done=done)

                obs = next_obs

        env.save_csv(out_csv, run)



<|MERGE_RESOLUTION|>--- conflicted
+++ resolved
@@ -20,18 +20,10 @@
 
     prs = argparse.ArgumentParser(formatter_class=argparse.ArgumentDefaultsHelpFormatter,
                                   description="""SarsaLambda Single-Intersection""")
-<<<<<<< HEAD
-    prs.add_argument("-route", dest="route", type=str, default='nets/2way-single-intersection/single-intersection-vhvh.rou.xml', help="Route definition xml file.\n")
+    prs.add_argument("-route", dest="route", type=str, default='nets/2way-single-intersection/single-intersection-gen.rou.xml', help="Route definition xml file.\n")
     prs.add_argument("-a", dest="alpha", type=float, default=0.0001, required=False, help="Alpha learning rate.\n")
     prs.add_argument("-g", dest="gamma", type=float, default=0.99, required=False, help="Gamma discount rate.\n")
     prs.add_argument("-e", dest="epsilon", type=float, default=0.05, required=False, help="Epsilon.\n")
-=======
-    prs.add_argument("-route", dest="route", type=str, default='nets/2way-single-intersection/single-intersection-gen.rou.xml', help="Route definition xml file.\n")
-    prs.add_argument("-a", dest="alpha", type=float, default=0.001, required=False, help="Alpha learning rate.\n")
-    prs.add_argument("-g", dest="gamma", type=float, default=0.95, required=False, help="Gamma discount rate.\n")
-    prs.add_argument("-e", dest="epsilon", type=float, default=0.05, required=False, help="Epsilon.\n")
-    prs.add_argument("-lamb", dest="lamb", type=float, default=0.9, required=False, help="Lambda.\n")
->>>>>>> 2a47cca5
     prs.add_argument("-mingreen", dest="min_green", type=int, default=5, required=False, help="Minimum green time.\n")
     prs.add_argument("-maxgreen", dest="max_green", type=int, default=50, required=False, help="Maximum green time.\n")
     prs.add_argument("-gui", action="store_true", default=False, help="Run with visualization on SUMO.\n")
@@ -65,16 +57,10 @@
                             traci.trafficlight.Phase(2, "rrrrryrrrrry")
                             ])
 
-    agent = TrueOnlineSarsaLambda(env.observation_space, env.action_space, alpha=args.alpha, gamma=args.gamma, epsilon=args.epsilon, lamb=args.lamb)
     for run in range(1, args.runs+1):
         obs = env.reset()
-<<<<<<< HEAD
         agent = TrueOnlineSarsaLambda(env.observation_space, env.action_space, alpha=args.alpha, gamma=args.gamma, epsilon=args.epsilon, fourier_order=21)
         
-=======
-        agent.reset()
-
->>>>>>> 2a47cca5
         done = False
         if args.fixed:
             while not done:
